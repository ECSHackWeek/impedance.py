--- conflicted
+++ resolved
@@ -59,14 +59,15 @@
       ]
     },
     {
-<<<<<<< HEAD
       "login": "lawrencerenna",
       "name": "lawrencerenna",
       "avatar_url": "https://avatars0.githubusercontent.com/u/49174337?v=4",
       "profile": "https://github.com/lawrencerenna",
       "contributions": [
         "ideas"
-=======
+      ]
+    },
+    {
       "login": "Rowin",
       "name": "Rowin",
       "avatar_url": "https://avatars3.githubusercontent.com/u/1727478?v=4",
@@ -74,7 +75,6 @@
       "contributions": [
         "bug",
         "code"
->>>>>>> 4cd19623
       ]
     }
   ],

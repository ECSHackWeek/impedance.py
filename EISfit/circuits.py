--- conflicted
+++ resolved
@@ -133,7 +133,7 @@
             circuit_length = calculateCircuitLength(self.circuit)
             assert len(initial_guess) == circuit_length, 'Initial guess length needs to be equal to {circuit_length}'
 
-<<<<<<< HEAD
+
 class DefineCircuit(BaseCircuit):
     def __init__(self, initial_guess=None, circuit=None):
         """
@@ -173,12 +173,6 @@
 
 class FlexiCircuit(BaseCircuit):
     def __init__(self, max_elements = None, generations = 2, popsize = 30, initial_guess=None):
-=======
-
-class FlexiCircuit(BaseCircuit):
-    def __init__(self, max_elements=None, generations=200,
-                 popsize=30, initial_guess=None):
->>>>>>> 26a8ab6d
         """
         Constructor for the Flexible Circuit class
 
@@ -218,7 +212,6 @@
                 self.initial_guess = list(np.ones(circuit_length)/10)
 #                        print(residuals(self.initial_guess,Z,F,))
 #                        print(self.initial_guess)
-<<<<<<< HEAD
                 p_values, covar, ff, _, ier = leastsq(residuals, self.initial_guess,
                                          args=(Z, f, self.circuit),
                                          maxfev=100000, ftol=1E-13,
@@ -226,19 +219,6 @@
 
                 print(p_values)
                 scores.append([np.square(ff['fvec']).mean(),pop])
-                        
-#                    except:
-#                        pass
-=======
-                        p_values, covar, ff, _, ier = leastsq(residuals, self.initial_guess,
-                                                 args=(Z, f, self.circuit),
-                                                 maxfev=100000, ftol=1E-13,
-                                                 full_output=True)
-                        print(p_values)
-                        scores.append([ff['fvec'],pop])
-
-                    except:
-                        pass
->>>>>>> 26a8ab6d
+
         print(scores)
         return scores